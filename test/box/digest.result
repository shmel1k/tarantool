--- conflicted
+++ resolved
@@ -193,44 +193,40 @@
 ...
 digest.base64_decode(nil)
 ---
-- error: 'builtin/digest.lua:89: Usage: digest.base64_decode(string)'
+- error: 'builtin/digest.lua:88: Usage: digest.base64_decode(string)'
 ...
 digest.base64_encode(nil)
 ---
-- error: 'builtin/digest.lua:78: Usage: digest.base64_encode(string)'
+- error: 'builtin/digest.lua:77: Usage: digest.base64_encode(string)'
 ...
 digest.base64_encode(123)
 ---
-- error: 'builtin/digest.lua:78: Usage: digest.base64_encode(string)'
+- error: 'builtin/digest.lua:77: Usage: digest.base64_encode(string)'
 ...
 digest.base64_decode(123)
 ---
-- error: 'builtin/digest.lua:89: Usage: digest.base64_decode(string)'
+- error: 'builtin/digest.lua:88: Usage: digest.base64_decode(string)'
+...
+digest.guava('hello', 0)
+---
+- error: 'bad argument #1 to ''?'' (cannot convert ''string'' to ''int64_t'')'
+...
+digest.guava(1, 'nope_')
+---
+- error: 'bad argument #2 to ''?'' (cannot convert ''string'' to ''int'')'
+...
+digest.guava(10863919174838991, 11)
+---
+- 8
+...
+digest.guava(2016238256797177309, 11)
+---
+- 7
+...
+digest.guava(1673758223894951030, 11)
+---
+- 7
 ...
 digest = nil
 ---
-<<<<<<< HEAD
-=======
- - 3628146660
-...
-lua box.digest.guava('hello', 0)
----
-error: 'bad argument #1 to ''?'' (cannot convert ''string'' to ''int64_t'')'
-...
-lua box.digest.guava(1, 'nope_')
----
-error: 'bad argument #2 to ''?'' (cannot convert ''string'' to ''int'')'
-...
-lua box.digest.guava(10863919174838991, 11)
----
- - 8
-...
-lua box.digest.guava(2016238256797177309, 11)
----
- - 7
-...
-lua box.digest.guava(1673758223894951030, 11)
----
- - 7
->>>>>>> f638d632
 ...